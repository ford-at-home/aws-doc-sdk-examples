<?xml version="1.0" encoding="UTF-8"?>
<project xmlns="http://maven.apache.org/POM/4.0.0" xmlns:xsi="http://www.w3.org/2001/XMLSchema-instance" xsi:schemaLocation="http://maven.apache.org/POM/4.0.0 http://maven.apache.org/xsd/maven-4.0.0.xsd">
    <modelVersion>4.0.0</modelVersion>

    <groupId>Lookout-for-VisionV2</groupId>
    <artifactId>Lookout-for-VisionV2</artifactId>
    <version>1.0-SNAPSHOT</version>
    <properties>
        <project.build.sourceEncoding>UTF-8</project.build.sourceEncoding>
        <java.version>1.8</java.version>
    </properties>

    <build>
        <plugins>
            <plugin>
                <groupId>org.apache.maven.plugins</groupId>
                <artifactId>maven-compiler-plugin</artifactId>
                <version>3.1</version>
                <configuration>
                    <source>${java.version}</source>
                    <target>${java.version}</target>
                </configuration>
            </plugin>
            <plugin>
                <groupId>org.apache.maven.plugins</groupId>
                <artifactId>maven-surefire-plugin</artifactId>
                <version>2.22.1</version>
            </plugin>
        </plugins>
    </build>
    <dependencyManagement>
        <dependencies>
            <dependency>
                <groupId>software.amazon.awssdk</groupId>
                <artifactId>bom</artifactId>
                <version>2.17.267</version>
                <type>pom</type>
                <scope>import</scope>
            </dependency>
        </dependencies>
    </dependencyManagement>
    <dependencies>
        <dependency>
            <groupId>org.junit.jupiter</groupId>
            <artifactId>junit-jupiter-api</artifactId>
            <version>5.4.2</version>
            <scope>test</scope>
        </dependency>
        <dependency>
            <groupId>org.junit.platform</groupId>
            <artifactId>junit-platform-commons</artifactId>
            <version>1.4.0</version>
        </dependency>
        <dependency>
            <groupId>org.junit.platform</groupId>
            <artifactId>junit-platform-launcher</artifactId>
            <version>1.4.0</version>
            <scope>test</scope>
        </dependency>
        <dependency>
            <groupId>org.slf4j</groupId>
            <artifactId>slf4j-log4j12</artifactId>
            <version>1.7.25</version>
        </dependency>
        <dependency>
            <groupId>com.fasterxml.jackson.core</groupId>
            <artifactId>jackson-core</artifactId>
            <version>2.12.5</version>
        </dependency>
        <dependency>
            <groupId>com.fasterxml.jackson.core</groupId>
            <artifactId>jackson-databind</artifactId>
<<<<<<< HEAD
            <version>2.13.2.1</version>
=======
            <version>2.13.4.1</version>
>>>>>>> 101de9c2
        </dependency>
        <dependency>
            <groupId>software.amazon.awssdk</groupId>
            <artifactId>lookoutvision</artifactId>
            <version>2.17.267</version>
        </dependency>
        <dependency>
            <groupId>software.amazon.awssdk</groupId>
            <artifactId>s3</artifactId>
        </dependency>
        <dependency>
            <groupId>commons-cli</groupId>
            <artifactId>commons-cli</artifactId>
            <version>1.5.0</version>
          </dependency>
          <dependency>
            <groupId>com.fasterxml.jackson.core</groupId>
            <artifactId>jackson-databind</artifactId>
<<<<<<< HEAD
            <version>2.13.2.1</version>
=======
            <version>2.13.4.1</version>
>>>>>>> 101de9c2
        </dependency>
        <dependency>
            <groupId>org.json</groupId>
            <artifactId>json</artifactId>
            <version>20210307</version>
        </dependency>
  </dependencies>
</project><|MERGE_RESOLUTION|>--- conflicted
+++ resolved
@@ -70,11 +70,7 @@
         <dependency>
             <groupId>com.fasterxml.jackson.core</groupId>
             <artifactId>jackson-databind</artifactId>
-<<<<<<< HEAD
-            <version>2.13.2.1</version>
-=======
             <version>2.13.4.1</version>
->>>>>>> 101de9c2
         </dependency>
         <dependency>
             <groupId>software.amazon.awssdk</groupId>
@@ -93,11 +89,7 @@
           <dependency>
             <groupId>com.fasterxml.jackson.core</groupId>
             <artifactId>jackson-databind</artifactId>
-<<<<<<< HEAD
-            <version>2.13.2.1</version>
-=======
             <version>2.13.4.1</version>
->>>>>>> 101de9c2
         </dependency>
         <dependency>
             <groupId>org.json</groupId>
