/*
   Copyright 2010-2020 Amazon.com, Inc. or its affiliates. All Rights Reserved.
   This file is licensed under the Apache License, Version 2.0 (the "License").
   You may not use this file except in compliance with the License. A copy of
   the License is located at
    http://aws.amazon.com/apache2.0/
   This file is distributed on an "AS IS" BASIS, WITHOUT WARRANTIES OR
   CONDITIONS OF ANY KIND, either express or implied. See the License for the
   specific language governing permissions and limitations under the License.
*/

<<<<<<< HEAD
//snippet-sourcedescription:[CreateTable.java demonstrates how to create a DynamoDB table.]
=======
//snippet-sourcedescription:[CreateTable.java demonstrates how to create an AWS DynamoDB table]
>>>>>>> 55a03f79
//snippet-keyword:[SDK for Java 2.0]
//snippet-keyword:[Code Sample]
//snippet-service:[dynamodb]
//snippet-sourcetype:[full-example]
//snippet-sourcedate:[2/5/2020]
//snippet-sourceauthor:[soo-aws]

package com.example.dynamodb;
// snippet-start:[dynamodb.java2.create_table.complete]
// snippet-start:[dynamodb.java2.create_table.import]
import software.amazon.awssdk.regions.Region;
import software.amazon.awssdk.services.dynamodb.model.DynamoDbException;
import software.amazon.awssdk.services.dynamodb.DynamoDbClient;
import software.amazon.awssdk.services.dynamodb.model.AttributeDefinition;
import software.amazon.awssdk.services.dynamodb.model.CreateTableRequest;
import software.amazon.awssdk.services.dynamodb.model.CreateTableResponse;
import software.amazon.awssdk.services.dynamodb.model.KeySchemaElement;
import software.amazon.awssdk.services.dynamodb.model.KeyType;
import software.amazon.awssdk.services.dynamodb.model.ProvisionedThroughput;
import software.amazon.awssdk.services.dynamodb.model.ScalarAttributeType;
// snippet-end:[dynamodb.java2.create_table.import]

/**
 * Creates an AWS DynamoDB table.
 *
 * Takes the name of the table to create . The table contains a single
 * primary key as specified by args[1]
 *
 * This code expects that you have AWS credentials set up, as described here:
 * http://docs.aws.amazon.com/java-sdk/latest/developer-guide/setup-credentials.html
 */
public class CreateTable {

    public static void main(String[] args) {
        final String USAGE = "\n" +
                "Usage:\n" +
<<<<<<< HEAD
                "    CreateTable <table>\n\n" +
                "Where:\n" +
                "    table - the table to create.\n\n" +
                "    key   - the key for the table\n" +
=======
                "    CreateTable <table> <key >\n\n" +
                "Where:\n" +
                "    table - the table to create (i.e., Music3)\n\n" +
                "    key   - the key for the table (i.e., Artist)\n" +
>>>>>>> 55a03f79
                "Example:\n" +
                "    Music3 Artist \n";

        if (args.length < 2) {
            System.out.println(USAGE);
            System.exit(1);
        }

        // snippet-start:[dynamodb.java2.create_table.main]
        /* Read the name from command args */
        String tableName = args[0];
<<<<<<< HEAD
        String key = args[0];
=======
        String key = args[1];
>>>>>>> 55a03f79

        System.out.format(
                "Creating table \"%s\" with a simple primary key: \"Name\".\n",
                tableName);

        // Create the DynamoDbClient object
        Region region = Region.US_WEST_2;
        DynamoDbClient ddb = DynamoDbClient.builder().region(region).build();

        // Create the CreateTableRequest object
        CreateTableRequest request = CreateTableRequest.builder()
                .attributeDefinitions(AttributeDefinition.builder()
                        .attributeName(key)
                        .attributeType(ScalarAttributeType.S)
                        .build())
                .keySchema(KeySchemaElement.builder()
                        .attributeName(key)
                        .keyType(KeyType.HASH)
                        .build())
                .provisionedThroughput(ProvisionedThroughput.builder()
                        .readCapacityUnits(new Long(10))
                        .writeCapacityUnits(new Long(10))
                        .build())
                .tableName(tableName)
                .build();

        try {
            CreateTableResponse response = ddb.createTable(request);
            System.out.println(response.tableDescription().tableName());
        } catch (DynamoDbException e) {
            System.err.println(e.getMessage());
            System.exit(1);
        }
        // snippet-end:[dynamodb.java2.create_table.main]
        System.out.println("Done!");
    }
}
// snippet-end:[dynamodb.java2.create_table.complete]
<|MERGE_RESOLUTION|>--- conflicted
+++ resolved
@@ -1,117 +1,102 @@
-/*
-   Copyright 2010-2020 Amazon.com, Inc. or its affiliates. All Rights Reserved.
-   This file is licensed under the Apache License, Version 2.0 (the "License").
-   You may not use this file except in compliance with the License. A copy of
-   the License is located at
-    http://aws.amazon.com/apache2.0/
-   This file is distributed on an "AS IS" BASIS, WITHOUT WARRANTIES OR
-   CONDITIONS OF ANY KIND, either express or implied. See the License for the
-   specific language governing permissions and limitations under the License.
-*/
-
-<<<<<<< HEAD
-//snippet-sourcedescription:[CreateTable.java demonstrates how to create a DynamoDB table.]
-=======
-//snippet-sourcedescription:[CreateTable.java demonstrates how to create an AWS DynamoDB table]
->>>>>>> 55a03f79
-//snippet-keyword:[SDK for Java 2.0]
-//snippet-keyword:[Code Sample]
-//snippet-service:[dynamodb]
-//snippet-sourcetype:[full-example]
-//snippet-sourcedate:[2/5/2020]
-//snippet-sourceauthor:[soo-aws]
-
-package com.example.dynamodb;
-// snippet-start:[dynamodb.java2.create_table.complete]
-// snippet-start:[dynamodb.java2.create_table.import]
-import software.amazon.awssdk.regions.Region;
-import software.amazon.awssdk.services.dynamodb.model.DynamoDbException;
-import software.amazon.awssdk.services.dynamodb.DynamoDbClient;
-import software.amazon.awssdk.services.dynamodb.model.AttributeDefinition;
-import software.amazon.awssdk.services.dynamodb.model.CreateTableRequest;
-import software.amazon.awssdk.services.dynamodb.model.CreateTableResponse;
-import software.amazon.awssdk.services.dynamodb.model.KeySchemaElement;
-import software.amazon.awssdk.services.dynamodb.model.KeyType;
-import software.amazon.awssdk.services.dynamodb.model.ProvisionedThroughput;
-import software.amazon.awssdk.services.dynamodb.model.ScalarAttributeType;
-// snippet-end:[dynamodb.java2.create_table.import]
-
-/**
- * Creates an AWS DynamoDB table.
- *
- * Takes the name of the table to create . The table contains a single
- * primary key as specified by args[1]
- *
- * This code expects that you have AWS credentials set up, as described here:
- * http://docs.aws.amazon.com/java-sdk/latest/developer-guide/setup-credentials.html
- */
-public class CreateTable {
-
-    public static void main(String[] args) {
-        final String USAGE = "\n" +
-                "Usage:\n" +
-<<<<<<< HEAD
-                "    CreateTable <table>\n\n" +
-                "Where:\n" +
-                "    table - the table to create.\n\n" +
-                "    key   - the key for the table\n" +
-=======
-                "    CreateTable <table> <key >\n\n" +
-                "Where:\n" +
-                "    table - the table to create (i.e., Music3)\n\n" +
-                "    key   - the key for the table (i.e., Artist)\n" +
->>>>>>> 55a03f79
-                "Example:\n" +
-                "    Music3 Artist \n";
-
-        if (args.length < 2) {
-            System.out.println(USAGE);
-            System.exit(1);
-        }
-
-        // snippet-start:[dynamodb.java2.create_table.main]
-        /* Read the name from command args */
-        String tableName = args[0];
-<<<<<<< HEAD
-        String key = args[0];
-=======
-        String key = args[1];
->>>>>>> 55a03f79
-
-        System.out.format(
-                "Creating table \"%s\" with a simple primary key: \"Name\".\n",
-                tableName);
-
-        // Create the DynamoDbClient object
-        Region region = Region.US_WEST_2;
-        DynamoDbClient ddb = DynamoDbClient.builder().region(region).build();
-
-        // Create the CreateTableRequest object
-        CreateTableRequest request = CreateTableRequest.builder()
-                .attributeDefinitions(AttributeDefinition.builder()
-                        .attributeName(key)
-                        .attributeType(ScalarAttributeType.S)
-                        .build())
-                .keySchema(KeySchemaElement.builder()
-                        .attributeName(key)
-                        .keyType(KeyType.HASH)
-                        .build())
-                .provisionedThroughput(ProvisionedThroughput.builder()
-                        .readCapacityUnits(new Long(10))
-                        .writeCapacityUnits(new Long(10))
-                        .build())
-                .tableName(tableName)
-                .build();
-
-        try {
-            CreateTableResponse response = ddb.createTable(request);
-            System.out.println(response.tableDescription().tableName());
-        } catch (DynamoDbException e) {
-            System.err.println(e.getMessage());
-            System.exit(1);
-        }
-        // snippet-end:[dynamodb.java2.create_table.main]
-        System.out.println("Done!");
-    }
-}
-// snippet-end:[dynamodb.java2.create_table.complete]
+/*
+   Copyright 2010-2020 Amazon.com, Inc. or its affiliates. All Rights Reserved.
+   This file is licensed under the Apache License, Version 2.0 (the "License").
+   You may not use this file except in compliance with the License. A copy of
+   the License is located at
+    http://aws.amazon.com/apache2.0/
+   This file is distributed on an "AS IS" BASIS, WITHOUT WARRANTIES OR
+   CONDITIONS OF ANY KIND, either express or implied. See the License for the
+   specific language governing permissions and limitations under the License.
+*/
+
+//snippet-sourcedescription:[CreateTable.java demonstrates how to create a DynamoDB table.]
+//snippet-keyword:[SDK for Java 2.0]
+//snippet-keyword:[Code Sample]
+//snippet-service:[dynamodb]
+//snippet-sourcetype:[full-example]
+//snippet-sourcedate:[2/5/2020]
+//snippet-sourceauthor:[soo-aws]
+
+package com.example.dynamodb;
+// snippet-start:[dynamodb.java2.create_table.complete]
+// snippet-start:[dynamodb.java2.create_table.import]
+import software.amazon.awssdk.regions.Region;
+import software.amazon.awssdk.services.dynamodb.model.DynamoDbException;
+import software.amazon.awssdk.services.dynamodb.DynamoDbClient;
+import software.amazon.awssdk.services.dynamodb.model.AttributeDefinition;
+import software.amazon.awssdk.services.dynamodb.model.CreateTableRequest;
+import software.amazon.awssdk.services.dynamodb.model.CreateTableResponse;
+import software.amazon.awssdk.services.dynamodb.model.KeySchemaElement;
+import software.amazon.awssdk.services.dynamodb.model.KeyType;
+import software.amazon.awssdk.services.dynamodb.model.ProvisionedThroughput;
+import software.amazon.awssdk.services.dynamodb.model.ScalarAttributeType;
+// snippet-end:[dynamodb.java2.create_table.import]
+
+/**
+ * Creates an AWS DynamoDB table.
+ *
+ * Takes the name of the table to create . The table contains a single
+ * primary key as specified by args[1]
+ *
+ * This code expects that you have AWS credentials set up, as described here:
+ * http://docs.aws.amazon.com/java-sdk/latest/developer-guide/setup-credentials.html
+ */
+public class CreateTable {
+
+    public static void main(String[] args) {
+        final String USAGE = "\n" +
+                "Usage:\n" +
+                "    CreateTable <table>\n\n" +
+                "Where:\n" +
+                "    table - the table to create.\n\n" +
+                "    key   - the key for the table\n" +
+                "Example:\n" +
+                "    Music3 Artist \n";
+
+        if (args.length < 2) {
+            System.out.println(USAGE);
+            System.exit(1);
+        }
+
+        // snippet-start:[dynamodb.java2.create_table.main]
+        /* Read the name from command args */
+        String tableName = args[0];
+        String key = args[0];
+
+        System.out.format(
+                "Creating table \"%s\" with a simple primary key: \"Name\".\n",
+                tableName);
+
+        // Create the DynamoDbClient object
+        Region region = Region.US_WEST_2;
+        DynamoDbClient ddb = DynamoDbClient.builder().region(region).build();
+
+        // Create the CreateTableRequest object
+        CreateTableRequest request = CreateTableRequest.builder()
+                .attributeDefinitions(AttributeDefinition.builder()
+                        .attributeName(key)
+                        .attributeType(ScalarAttributeType.S)
+                        .build())
+                .keySchema(KeySchemaElement.builder()
+                        .attributeName(key)
+                        .keyType(KeyType.HASH)
+                        .build())
+                .provisionedThroughput(ProvisionedThroughput.builder()
+                        .readCapacityUnits(new Long(10))
+                        .writeCapacityUnits(new Long(10))
+                        .build())
+                .tableName(tableName)
+                .build();
+
+        try {
+            CreateTableResponse response = ddb.createTable(request);
+            System.out.println(response.tableDescription().tableName());
+        } catch (DynamoDbException e) {
+            System.err.println(e.getMessage());
+            System.exit(1);
+        }
+        // snippet-end:[dynamodb.java2.create_table.main]
+        System.out.println("Done!");
+    }
+}
+// snippet-end:[dynamodb.java2.create_table.complete]