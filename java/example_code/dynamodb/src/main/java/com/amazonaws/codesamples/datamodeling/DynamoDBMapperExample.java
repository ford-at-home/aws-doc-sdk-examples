--- conflicted
+++ resolved
@@ -1,32 +1,26 @@
-// snippet-sourcedescription:[DynamoDBMapperExample.java demonstrates how to ]
-// snippet-service:[dynamodb]
-// snippet-keyword:[Java]
-// snippet-keyword:[Amazon DynamoDB]
-// snippet-keyword:[Code Sample]
-// snippet-keyword:[ ]
-// snippet-sourcetype:[full-example]
-// snippet-sourcedate:[ ]
-// snippet-sourceauthor:[AWS]
-<<<<<<< HEAD
+// snippet-sourcedescription:[DynamoDBMapperExample.java demonstrates how to ]
+// snippet-service:[dynamodb]
+// snippet-keyword:[Java]
+// snippet-keyword:[Amazon DynamoDB]
+// snippet-keyword:[Code Sample]
+// snippet-keyword:[ ]
+// snippet-sourcetype:[full-example]
+// snippet-sourcedate:[ ]
+// snippet-sourceauthor:[AWS]
 // snippet-start:[dynamodb.java.codeexample.DynamoDBMapperExample] 
-=======
-// snippet-start:[dynamodb.Java.CodeExample.DynamoDBMapperExample] 
-
->>>>>>> a604417e
-/**
- * Copyright 2010-2019 Amazon.com, Inc. or its affiliates. All Rights Reserved.
- *
- * This file is licensed under the Apache License, Version 2.0 (the "License").
- * You may not use this file except in compliance with the License. A copy of
- * the License is located at
- *
- * http://aws.amazon.com/apache2.0/
- *
- * This file is distributed on an "AS IS" BASIS, WITHOUT WARRANTIES OR
- * CONDITIONS OF ANY KIND, either express or implied. See the License for the
- * specific language governing permissions and limitations under the License.
-*/
-<<<<<<< HEAD
+/**
+ * Copyright 2010-2019 Amazon.com, Inc. or its affiliates. All Rights Reserved.
+ *
+ * This file is licensed under the Apache License, Version 2.0 (the "License").
+ * You may not use this file except in compliance with the License. A copy of
+ * the License is located at
+ *
+ * http://aws.amazon.com/apache2.0/
+ *
+ * This file is distributed on an "AS IS" BASIS, WITHOUT WARRANTIES OR
+ * CONDITIONS OF ANY KIND, either express or implied. See the License for the
+ * specific language governing permissions and limitations under the License.
+*/
 package com.amazonaws.codesamples.datamodeling;
 
 import java.io.IOException;
@@ -216,195 +210,4 @@
         }
     }
 }
-// snippet-end:[dynamodb.java.codeexample.DynamoDBMapperExample] 
-=======
-package com.amazonaws.codesamples.datamodeling;
-
-import java.io.IOException;
-import java.util.Arrays;
-import java.util.HashSet;
-import java.util.Set;
-
-import com.amazonaws.regions.Regions;
-import com.amazonaws.services.dynamodbv2.AmazonDynamoDB;
-import com.amazonaws.services.dynamodbv2.AmazonDynamoDBClientBuilder;
-import com.amazonaws.services.dynamodbv2.datamodeling.DynamoDBAttribute;
-import com.amazonaws.services.dynamodbv2.datamodeling.DynamoDBHashKey;
-import com.amazonaws.services.dynamodbv2.datamodeling.DynamoDBMapper;
-import com.amazonaws.services.dynamodbv2.datamodeling.DynamoDBTypeConverted;
-import com.amazonaws.services.dynamodbv2.datamodeling.DynamoDBTypeConverter;
-import com.amazonaws.services.dynamodbv2.datamodeling.DynamoDBTable;
-
-public class DynamoDBMapperExample {
-
-    static AmazonDynamoDB client;
-
-    public static void main(String[] args) throws IOException {
-
-        // Set the AWS region you want to access.
-        Regions usWest2 = Regions.US_WEST_2;
-        client = AmazonDynamoDBClientBuilder.standard().withRegion(usWest2).build();
-
-        DimensionType dimType = new DimensionType();
-        dimType.setHeight("8.00");
-        dimType.setLength("11.0");
-        dimType.setThickness("1.0");
-
-        Book book = new Book();
-        book.setId(502);
-        book.setTitle("Book 502");
-        book.setISBN("555-5555555555");
-        book.setBookAuthors(new HashSet<String>(Arrays.asList("Author1", "Author2")));
-        book.setDimensions(dimType);
-
-        DynamoDBMapper mapper = new DynamoDBMapper(client);
-        mapper.save(book);
-
-        Book bookRetrieved = mapper.load(Book.class, 502);
-        System.out.println("Book info: " + "\n" + bookRetrieved);
-
-        bookRetrieved.getDimensions().setHeight("9.0");
-        bookRetrieved.getDimensions().setLength("12.0");
-        bookRetrieved.getDimensions().setThickness("2.0");
-
-        mapper.save(bookRetrieved);
-
-        bookRetrieved = mapper.load(Book.class, 502);
-        System.out.println("Updated book info: " + "\n" + bookRetrieved);
-    }
-
-    @DynamoDBTable(tableName = "ProductCatalog")
-    public static class Book {
-        private int id;
-        private String title;
-        private String ISBN;
-        private Set<String> bookAuthors;
-        private DimensionType dimensionType;
-
-        // Partition key
-        @DynamoDBHashKey(attributeName = "Id")
-        public int getId() {
-            return id;
-        }
-
-        public void setId(int id) {
-            this.id = id;
-        }
-
-        @DynamoDBAttribute(attributeName = "Title")
-        public String getTitle() {
-            return title;
-        }
-
-        public void setTitle(String title) {
-            this.title = title;
-        }
-
-        @DynamoDBAttribute(attributeName = "ISBN")
-        public String getISBN() {
-            return ISBN;
-        }
-
-        public void setISBN(String ISBN) {
-            this.ISBN = ISBN;
-        }
-
-        @DynamoDBAttribute(attributeName = "Authors")
-        public Set<String> getBookAuthors() {
-            return bookAuthors;
-        }
-
-        public void setBookAuthors(Set<String> bookAuthors) {
-            this.bookAuthors = bookAuthors;
-        }
-
-        @DynamoDBTypeConverted(converter = DimensionTypeConverter.class)
-        @DynamoDBAttribute(attributeName = "Dimensions")
-        public DimensionType getDimensions() {
-            return dimensionType;
-        }
-
-        @DynamoDBAttribute(attributeName = "Dimensions")
-        public void setDimensions(DimensionType dimensionType) {
-            this.dimensionType = dimensionType;
-        }
-
-        @Override
-        public String toString() {
-            return "Book [ISBN=" + ISBN + ", bookAuthors=" + bookAuthors + ", dimensionType= "
-                + dimensionType.getHeight() + " X " + dimensionType.getLength() + " X " + dimensionType.getThickness()
-                + ", Id=" + id + ", Title=" + title + "]";
-        }
-    }
-
-    static public class DimensionType {
-
-        private String length;
-        private String height;
-        private String thickness;
-
-        public String getLength() {
-            return length;
-        }
-
-        public void setLength(String length) {
-            this.length = length;
-        }
-
-        public String getHeight() {
-            return height;
-        }
-
-        public void setHeight(String height) {
-            this.height = height;
-        }
-
-        public String getThickness() {
-            return thickness;
-        }
-
-        public void setThickness(String thickness) {
-            this.thickness = thickness;
-        }
-    }
-
-    // Converts the complex type DimensionType to a string and vice-versa.
-    static public class DimensionTypeConverter implements DynamoDBTypeConverter<String, DimensionType> {
-
-        @Override
-        public String convert(DimensionType object) {
-            DimensionType itemDimensions = (DimensionType) object;
-            String dimension = null;
-            try {
-                if (itemDimensions != null) {
-                    dimension = String.format("%s x %s x %s", itemDimensions.getLength(), itemDimensions.getHeight(),
-                        itemDimensions.getThickness());
-                }
-            }
-            catch (Exception e) {
-                e.printStackTrace();
-            }
-            return dimension;
-        }
-
-        @Override
-        public DimensionType unconvert(String s) {
-
-            DimensionType itemDimension = new DimensionType();
-            try {
-                if (s != null && s.length() != 0) {
-                    String[] data = s.split("x");
-                    itemDimension.setLength(data[0].trim());
-                    itemDimension.setHeight(data[1].trim());
-                    itemDimension.setThickness(data[2].trim());
-                }
-            }
-            catch (Exception e) {
-                e.printStackTrace();
-            }
-
-            return itemDimension;
-        }
-    }
-}// snippet-end:[dynamodb.Java.CodeExample.DynamoDBMapperExample]
->>>>>>> a604417e
+// snippet-end:[dynamodb.java.codeexample.DynamoDBMapperExample] 