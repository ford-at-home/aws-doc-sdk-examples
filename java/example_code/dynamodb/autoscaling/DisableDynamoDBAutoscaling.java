--- conflicted
+++ resolved
@@ -1,32 +1,26 @@
-// snippet-sourcedescription:[DisableDynamoDBAutoscaling.java demonstrates how to ]
-// snippet-service:[dynamodb]
-// snippet-keyword:[Java]
-// snippet-keyword:[Amazon DynamoDB]
-// snippet-keyword:[Code Sample]
-// snippet-keyword:[ ]
-// snippet-sourcetype:[full-example]
-// snippet-sourcedate:[ ]
-// snippet-sourceauthor:[AWS]
-<<<<<<< HEAD
+// snippet-sourcedescription:[DisableDynamoDBAutoscaling.java demonstrates how to ]
+// snippet-service:[dynamodb]
+// snippet-keyword:[Java]
+// snippet-keyword:[Amazon DynamoDB]
+// snippet-keyword:[Code Sample]
+// snippet-keyword:[ ]
+// snippet-sourcetype:[full-example]
+// snippet-sourcedate:[ ]
+// snippet-sourceauthor:[AWS]
 // snippet-start:[dynamodb.java.codeexample.DisableDynamoDBAutoscaling] 
-=======
-// snippet-start:[dynamodb.Java.CodeExample.DisableDynamoDBAutoscaling] 
-
->>>>>>> a604417e
-/**
- * Copyright 2010-2019 Amazon.com, Inc. or its affiliates. All Rights Reserved.
- *
- * This file is licensed under the Apache License, Version 2.0 (the "License").
- * You may not use this file except in compliance with the License. A copy of
- * the License is located at
- *
- * http://aws.amazon.com/apache2.0/
- *
- * This file is distributed on an "AS IS" BASIS, WITHOUT WARRANTIES OR
- * CONDITIONS OF ANY KIND, either express or implied. See the License for the
- * specific language governing permissions and limitations under the License.
-*/
-<<<<<<< HEAD
+/**
+ * Copyright 2010-2019 Amazon.com, Inc. or its affiliates. All Rights Reserved.
+ *
+ * This file is licensed under the Apache License, Version 2.0 (the "License").
+ * You may not use this file except in compliance with the License. A copy of
+ * the License is located at
+ *
+ * http://aws.amazon.com/apache2.0/
+ *
+ * This file is distributed on an "AS IS" BASIS, WITHOUT WARRANTIES OR
+ * CONDITIONS OF ANY KIND, either express or implied. See the License for the
+ * specific language governing permissions and limitations under the License.
+*/
 package com.amazonaws.codesamples.autoscaling;
 
 import com.amazonaws.services.applicationautoscaling.AWSApplicationAutoScalingClient;
@@ -114,93 +108,4 @@
 
 }
 
-// snippet-end:[dynamodb.java.codeexample.DisableDynamoDBAutoscaling] 
-=======
-package com.amazonaws.codesamples.autoscaling;
-
-import com.amazonaws.services.applicationautoscaling.AWSApplicationAutoScalingClient;
-import com.amazonaws.services.applicationautoscaling.model.DeleteScalingPolicyRequest;
-import com.amazonaws.services.applicationautoscaling.model.DeregisterScalableTargetRequest;
-import com.amazonaws.services.applicationautoscaling.model.DescribeScalableTargetsRequest;
-import com.amazonaws.services.applicationautoscaling.model.DescribeScalableTargetsResult;
-import com.amazonaws.services.applicationautoscaling.model.DescribeScalingPoliciesRequest;
-import com.amazonaws.services.applicationautoscaling.model.DescribeScalingPoliciesResult;
-import com.amazonaws.services.applicationautoscaling.model.ScalableDimension;
-import com.amazonaws.services.applicationautoscaling.model.ServiceNamespace;
-
-public class DisableDynamoDBAutoscaling {
-
-    static AWSApplicationAutoScalingClient aaClient = new AWSApplicationAutoScalingClient();
-
-    public static void main(String args[]) {
-
-	ServiceNamespace ns = ServiceNamespace.Dynamodb;
-	ScalableDimension tableWCUs = ScalableDimension.DynamodbTableWriteCapacityUnits;
-	String resourceID = "table/TestTable";
-
-	// Delete the scaling policy
-	DeleteScalingPolicyRequest delSPRequest = new DeleteScalingPolicyRequest()
-		.withServiceNamespace(ns)
-		.withScalableDimension(tableWCUs)
-		.withResourceId(resourceID)
-		.withPolicyName("MyScalingPolicy");
-	
-	try {
-	    aaClient.deleteScalingPolicy(delSPRequest);
-	} catch (Exception e) {
-	    System.err.println("Unable to delete scaling policy: ");
-	    System.err.println(e.getMessage());
-	}
-
-	// Verify that the scaling policy was deleted
-	DescribeScalingPoliciesRequest descSPRequest = new DescribeScalingPoliciesRequest()
-		.withServiceNamespace(ns)
-		.withScalableDimension(tableWCUs)
-		.withResourceId(resourceID);
-	
-	try {
-	    DescribeScalingPoliciesResult dspResult = aaClient.describeScalingPolicies(descSPRequest);
-	    System.out.println("DescribeScalingPolicies result: ");
-	    System.out.println(dspResult);
-	} catch (Exception e) {
-	    e.printStackTrace();
-	    System.err.println("Unable to describe scaling policy: ");
-	    System.err.println(e.getMessage());
-	}
-	
-	System.out.println();
-
-	// Remove the scalable target
-	DeregisterScalableTargetRequest delSTRequest = new DeregisterScalableTargetRequest()
-		.withServiceNamespace(ns)
-		.withScalableDimension(tableWCUs)
-		.withResourceId(resourceID);
-
-	try {
-	    aaClient.deregisterScalableTarget(delSTRequest);
-	} catch (Exception e) {
-	    System.err.println("Unable to deregister scalable target: ");
-	    System.err.println(e.getMessage());
-	}
-
-	// Verify that the scalable target was removed
-	DescribeScalableTargetsRequest dscRequest = new DescribeScalableTargetsRequest()
-		.withServiceNamespace(ns)
-		.withScalableDimension(tableWCUs)
-		.withResourceIds(resourceID);
-
-	try {
-	    DescribeScalableTargetsResult dsaResult = aaClient.describeScalableTargets(dscRequest);
-	    System.out.println("DescribeScalableTargets result: ");
-	    System.out.println(dsaResult);
-	    System.out.println();
-	} catch (Exception e) {
-	    System.err.println("Unable to describe scalable target: ");
-	    System.err.println(e.getMessage());
-	}
-
-    }
-
-}
-// snippet-end:[dynamodb.Java.CodeExample.DisableDynamoDBAutoscaling]
->>>>>>> a604417e
+// snippet-end:[dynamodb.java.codeexample.DisableDynamoDBAutoscaling] 