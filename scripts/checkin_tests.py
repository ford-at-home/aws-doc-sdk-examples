# Copyright Amazon.com, Inc. or its affiliates. All Rights Reserved.
# SPDX-License-Identifier: Apache-2.0
"""
This script contains the checkin tests that are run whenever a pull request is
submitted or changed (using Travis CI, configured in .travis.yml).

The script scans code files and does the following:

    * Disallows a list of specific words.
    * Disallows any 20- or 40- character strings that fit a specific regex profile
      that indicates they might be secret access keys. Allows strings that fit the
      regex profile if they are in the allow list.
    * Disallows filenames that contain 20- or 40- character strings that fit the same
      regex profile, unless the filename is in the allow list.
    * Verifies that snippet-start and snippet-end tags are in matched pairs. You are
      not required to include these tags, but if you do they must be in pairs.
"""

import os
import re
import argparse
import logging
import sys

logger = logging.getLogger(__name__)

# Only files with these extensions are scanned.
EXT_LOOKUP = {
    'c': 'C',
    'cpp': 'C++',
    'cs': 'C#',
    'go': 'Go',
    'html': 'JavaScript',
    'java': 'Java',
    'js': 'JavaScript',
    'kt': 'Kotlin',
    'php': 'PHP',
    'py': 'Python',
    'rb': 'Ruby',
    'rs': 'Rust',
    'swift': 'Swift',
    'ts': 'TypeScript',
    'sh': 'AWS-CLI',
    'cmd': 'AWS-CLI',
    'json': 'JSON',
    'yml': 'YAML',
    'yaml': 'YAML',
    'md': 'Markdown'
}

# folders to skip
IGNORE_FOLDERS = {
    'venv',
    '__pycache__',
    '.pytest_cache',
    '.doc_gen'
}

# files to skip
IGNORE_FILES = {'AssemblyInfo.cs', 'metadata.yaml', '.travis.yml'}

# list of words that should never be in code examples
DENY_LIST = {'alpha-docs-aws.amazon.com', 'integ-docs-aws.amazon.com'}

# whitelist of 20- or 40-character strings to allow
ALLOW_LIST = {
    'AGPAIFFQAVRFFEXAMPLE',
    'AKIA111111111EXAMPLE',
    'AKIA6OHTTRXXTEXAMPLE',
    'AKIAEXAMPLEACCESSKEY',
    'AKIAIOSFODNN7EXAMPLE',
    'APKAEIBAERJR2EXAMPLE',
    'AppStreamUsageReportsCFNGlueAthenaAccess',
    'aws/acm/model/DescribeCertificateRequest',
    'aws/cloudtrail/model/LookupEventsRequest',
    'aws/codebuild/model/BatchGetBuildsResult',
    'aws/codecommit/model/DeleteBranchRequest',
    'aws/codecommit/model/ListBranchesRequest',
    'aws/dynamodb/model/ProvisionedThroughput',
    'aws/ec2/model/CreateSecurityGroupRequest',
    'aws/ec2/model/DeleteSecurityGroupRequest',
    'aws/ec2/model/UnmonitorInstancesResponse',
    'aws/email/model/CreateReceiptRuleRequest',
    'aws/email/model/DeleteReceiptRuleRequest',
    'aws/email/model/ListReceiptFiltersResult',
    'aws/email/model/SendTemplatedEmailResult',
    'aws/guardduty/model/ListDetectorsRequest',
    'aws/iam/model/GetAccessKeyLastUsedResult',
    'aws/iam/model/GetServerCertificateResult',
    'aws/kinesis/model/GetShardIteratorResult',
    'aws/kinesis/model/PutRecordsRequestEntry',
    'aws/monitoring/model/DeleteAlarmsRequest',
    'aws/neptune/model/CreateDBClusterRequest',
    'aws/neptune/model/DeleteDBClusterRequest',
    'aws/neptune/model/ModifyDBClusterRequest',
    'aws/kms/model/ScheduleKeyDeletionRequest',
    'KMSWithContextEncryptionMaterialsExample',
    'CertificateTransparencyLoggingPreference',
    'ChangeMessageVisibilityBatchRequestEntry',
    'com/greengrass/latest/developerguide/lra',
    'com/greengrass/latest/developerguide/sns',
    'com/samples/JobStatusNotificationsSample',
    'generate_presigned_url_and_upload_object',
    'KinesisStreamSourceConfiguration=kinesis',
    'ListOrganizationalUnitsForParentResponse',
    'nFindProductsWithNegativePriceWithConfig',
    's3_client_side_encryption_sym_master_key',
    'serial/CORE_THING_NAME/write/dev/serial1',
    'TargetTrackingScalingPolicyConfiguration',
    'targetTrackingScalingPolicyConfiguration',
    'upload_files_using_managed_file_uploader',
    'videoMetaData=celebrityRecognitionResult',
    'wJalrXUtnFEMI/K7MDENG/bPxRfiCYEXAMPLEKEY',
    'com/v1/documentation/api/latest/guide/s3',
    'iam/commands/GetServerCertificateCommand',
    'iam/commands/GetAccessKeyLastUsedCommand',
    'iam/commands/GetAccessKeyLastUsedCommand',
    'iam/commands/GetServerCertificateCommand',
    'cloudwatch/commands/PutMetricDataCommand',
    'ses/commands/VerifyDomainIdentityCommand',
    'ses/commands/DeleteReceiptRuleSetCommand',
    'ses/commands/DeleteReceiptRuleSetCommand',
    'ses/commands/CreateReceiptRuleSetCommand',
    'ses/commands/VerifyDomainIdentityCommand',
    'ses/commands/VerifyDomainIdentityCommand',
    'com/amazondynamodb/latest/developerguide',
    'DynamodbRubyExampleCreateUsersTableStack',
    'com/rekognition/latest/dg/considerations',
    'ListTagsForVaultExample/ListTagsForVault',
    'TerminateInstanceInAutoScalingGroupAsync',
    'GetIdentityVerificationAttributesRequest',
<<<<<<< HEAD
    'com/transcribe/latest/APIReference/index'
=======
    'CancelExportTaskExample/CancelExportTask',
    'CreateExportTaskExample/CreateExportTask',
    'ListTagsExample/ListTagsExample/ListTags',
    'SynthesizeSpeechExample/SynthesizeSpeech',
    'com/autoscaling/ec2/APIReference/Welcome',
    'CreateCollectionExample/CreateCollection',
    'DeleteCollectionExample/DeleteCollection'
>>>>>>> 8bb186b6
}

def check_files(root, quiet):
    """
    Walk a folder system, scanning all files with specified extensions.
    Errors are logged and counted and the count of errors is returned.

    :param root: The root folder to start the walk.
    :param quiet: When True, suppress most output.
    :return: The number of errors found in the scanned files.
    """
    file_count = 0
    error_count = 0
    for path, dirs, files in os.walk(root, topdown=True):
        dirs[:] = [d for d in dirs if d not in IGNORE_FOLDERS]
        for filename in files:
            ext = os.path.splitext(filename)[1].lstrip('.')
            if ext.lower() in EXT_LOOKUP:
                file_path = os.path.join(path, filename)
                if filename in IGNORE_FILES:
                    if not quiet:
                        print("\nFile: " + file_path + ' is skipped')
                    continue
                file_count += 1
                if not quiet:
                    print("\nChecking File: " + file_path)
                with open(file_path) as f:
                    file_contents = f.read()

                error_count += verify_no_deny_list_words(file_contents, file_path)
                error_count += verify_no_secret_keys(file_contents, file_path)
                error_count += verify_no_secret_keys(filename, file_path)
                error_count += verify_snippet_start_end(file_contents, file_path)

    print(f"{file_count} files scanned in {root}.\n")
    return error_count


def verify_no_deny_list_words(file_contents, file_location):
    """Verify no segments of the file are in the list of denied words."""
    error_count = 0
    segments = file_contents.split('/')
    for word in segments:
        if word in DENY_LIST:
            logger.error(f"Word '%s' in %s is not allowed.", word, file_location)
            error_count += 1
    return error_count


def verify_no_secret_keys(file_contents, file_location):
    """Verify the file does not contain 20- or 40- length character strings,
    which may be secret keys. Allow strings in the allow list in
    https://github.com/awsdocs/aws-doc-sdk-examples/blob/main/scripts/checkin_tests.py."""
    error_count = 0
    twenties = re.findall("[^A-Z0-9][A][ACGIKNPRS][A-Z]{2}[A-Z0-9]{16}[^A-Z0-9]",
                          file_contents)
    for word in twenties:
        if word[1:-1] in ALLOW_LIST:
            continue
        logger.error("20 character string '%s' found in %s and might be a secret "
                     "access key. If not, add it to the allow list in https://github.com/awsdocs/aws-doc-sdk-examples/blob/main/scripts/checkin_tests.py.", {word[1:-1]}, file_location)
        error_count += 1

    forties = re.findall("[^a-zA-Z0-9/+=][a-zA-Z0-9/+=]{40}[^a-zA-Z0-9/+=]",
                         file_contents)
    for word in forties:
        if word[1:-1] in ALLOW_LIST:
            continue
        logger.error("40 character string '%s' found in %s and might be a secret "
                     "access key. If not, add it to the allow list in https://github.com/awsdocs/aws-doc-sdk-examples/blob/main/scripts/checkin_tests.py.", {word[1:-1]}, file_location)
        error_count += 1

    return error_count


def verify_snippet_start_end(file_contents, file_location):
    """Scan the file contents for snippet-start and snippet-end tags and verify
    that they are in matched pairs. Log errors and return the count of errors."""
    error_count = 0
    snippet_start = 'snippet' + '-start:['
    snippet_end = 'snippet' + '-end:['
    snippet_tags = set()
    for word in file_contents.split():
        if snippet_start in word:
            tag = word.split('[')[1]
            if tag in snippet_tags:
                logger.error(f"Duplicate tag {tag[:-1]} found in {file_location}.")
                error_count += 1
            else:
                snippet_tags.add(tag)
        elif snippet_end in word:
            tag = word.split('[')[1]
            if tag in snippet_tags:
                snippet_tags.remove(tag)
            else:
                logger.error(f"End tag {tag[:-1]} with no matching start tag "
                             f"found in {file_location}.")
                error_count += 1

    for tag in snippet_tags:
        logger.error("Start tag %s with no matching end tag found in %s.",
                     tag[:-1], file_location)
        error_count += 1

    return error_count


def main():
    parser = argparse.ArgumentParser()
    parser.add_argument('--quiet', action='store_true',
                        help="Suppresses output of filenames while parsing. "
                             "The default is False.")
    parser.add_argument('--root', help="The root path from which to search for files "
                                       "to check. The default is the current working "
                                       "folder.")
    args = parser.parse_args()

    root_path = os.path.abspath('.') if not args.root else os.path.abspath(args.root)

    print('----------\n\nRun Tests\n')
    error_count = check_files(root_path, args.quiet)
    if error_count > 0:
        print(f"{error_count} errors found, please fix them.")
    else:
        print("All checks passed, you are cleared to check in.")
    # Travis CI reports an error if the script exits with a non-zero code.
    sys.exit(error_count)


if __name__ == '__main__':
    main()<|MERGE_RESOLUTION|>--- conflicted
+++ resolved
@@ -129,9 +129,7 @@
     'ListTagsForVaultExample/ListTagsForVault',
     'TerminateInstanceInAutoScalingGroupAsync',
     'GetIdentityVerificationAttributesRequest',
-<<<<<<< HEAD
-    'com/transcribe/latest/APIReference/index'
-=======
+    'com/transcribe/latest/APIReference/index',
     'CancelExportTaskExample/CancelExportTask',
     'CreateExportTaskExample/CreateExportTask',
     'ListTagsExample/ListTagsExample/ListTags',
@@ -139,7 +137,6 @@
     'com/autoscaling/ec2/APIReference/Welcome',
     'CreateCollectionExample/CreateCollection',
     'DeleteCollectionExample/DeleteCollection'
->>>>>>> 8bb186b6
 }
 
 def check_files(root, quiet):
